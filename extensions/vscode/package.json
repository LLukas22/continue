--- conflicted
+++ resolved
@@ -1,11 +1,7 @@
 {
   "name": "continue",
   "icon": "media/icon.png",
-<<<<<<< HEAD
   "version": "0.8.4",
-=======
-  "version": "0.9.33",
->>>>>>> d957c781
   "repository": {
     "type": "git",
     "url": "https://github.com/continuedev/continue"
