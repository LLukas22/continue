--- conflicted
+++ resolved
@@ -47,13 +47,6 @@
     (store: RootState) => store.state.config.slashCommands || [],
   );
 
-<<<<<<< HEAD
-  const contextItems = useSelector(
-    (store: RootState) => store.state.context.items,
-  );
-
-=======
->>>>>>> 51f4d1b4
   const history = useSelector((store: RootState) => store.state.history);
   const active = useSelector((store: RootState) => store.state.active);
   const activeRef = useRef(active);
