--- conflicted
+++ resolved
@@ -25,12 +25,7 @@
   vscBackground,
 } from "../../components";
 import { ChatScrollAnchor } from "../../components/ChatScrollAnchor";
-<<<<<<< HEAD
 import StepContainer from "../../components/StepContainer";
-=======
-import { useFindWidget } from "../../components/find/FindWidget";
-import StepContainer from "../../components/gui/StepContainer";
->>>>>>> 60166e31
 import TimelineItem from "../../components/gui/TimelineItem";
 import ContinueInputBox from "../../components/mainInput/ContinueInputBox";
 import { NewSessionButton } from "../../components/mainInput/NewSessionButton";
@@ -64,10 +59,7 @@
 } from "../../util";
 import { FREE_TRIAL_LIMIT_REQUESTS } from "../../util/freeTrial";
 import { getLocalStorage, setLocalStorage } from "../../util/localStorage";
-<<<<<<< HEAD
 import { useFindWidget } from "../../components/find/FindWidget";
-=======
->>>>>>> 60166e31
 
 const StopButton = styled.div`
   background-color: ${vscBackground};
@@ -317,12 +309,8 @@
     [state.history],
   );
 
-<<<<<<< HEAD
-  const showScrollbar = state.config.ui?.showChatScrollbar || false;
-=======
   const showScrollbar =
     state.config.ui?.showChatScrollbar || window.innerHeight > 5000;
->>>>>>> 60166e31
 
   return (
     <>
@@ -380,41 +368,7 @@
                     <StepContainer
                       index={index}
                       isLast={index === state.history.length - 1}
-<<<<<<< HEAD
                       item={item}
-=======
-                      isFirst={index === 0}
-                      open={
-                        typeof stepsOpen[index] === "undefined"
-                          ? true
-                          : stepsOpen[index]!
-                      }
-                      key={index}
-                      onUserInput={(input: string) => {}}
-                      item={item}
-                      onReverse={() => {}}
-                      onRetry={() => {
-                        streamResponse(
-                          state.history[index - 1].editorState,
-                          state.history[index - 1].modifiers ??
-                            defaultInputModifiers,
-                          ideMessenger,
-                          index - 1,
-                        );
-                      }}
->>>>>>> 60166e31
-                      onContinueGeneration={() => {
-                        window.postMessage(
-                          {
-                            messageType: "userInput",
-                            data: {
-                              input:
-                                "Continue your response exactly where you left off:",
-                            },
-                          },
-                          "*",
-                        );
-                      }}
                     />
                   </TimelineItem>
                 </div>
