import {
  ArrowRightIcon,
  ArrowUpOnSquareIcon,
  AtSymbolIcon,
  Bars3BottomLeftIcon,
  BoltIcon,
  BookOpenIcon,
  BugAntIcon,
  CircleStackIcon,
  CodeBracketIcon,
  CommandLineIcon,
  CpuChipIcon,
  DocumentTextIcon,
  ExclamationTriangleIcon,
  FolderIcon,
  FolderOpenIcon,
  GlobeAltIcon,
  MagnifyingGlassIcon,
  PaperClipIcon,
  PlusIcon,
  SparklesIcon,
  TrashIcon,
} from "@heroicons/react/24/outline";
import { Editor } from "@tiptap/react";
import {
  forwardRef,
  useContext,
  useEffect,
  useImperativeHandle,
  useRef,
  useState,
} from "react";
import { useDispatch } from "react-redux";
import styled from "styled-components";
import {
  defaultBorderRadius,
  lightGray,
  vscForeground,
  vscListActiveBackground,
  vscListActiveForeground,
  vscQuickInputBackground,
} from "..";
import { IdeMessengerContext } from "../../context/IdeMessenger";
import { setDialogMessage, setShowDialog } from "../../redux/slices/uiSlice";
import FileIcon from "../FileIcon";
import SafeImg from "../SafeImg";
import AddDocsDialog from "../dialogs/AddDocsDialog";
import HeaderButtonWithToolTip from "../gui/HeaderButtonWithToolTip";
import { DiscordIcon } from "../svg/DiscordIcon";
import { GithubIcon } from "../svg/GithubIcon";
import { GitlabIcon } from "../svg/GitlabIcon";
import { GoogleIcon } from "../svg/GoogleIcon";
import { ComboBoxItem, ComboBoxItemType } from "./types";

const ICONS_FOR_DROPDOWN: { [key: string]: any } = {
  file: FolderIcon,
  code: CodeBracketIcon,
  terminal: CommandLineIcon,
  diff: PlusIcon,
  search: MagnifyingGlassIcon,
  url: GlobeAltIcon,
  open: FolderOpenIcon,
  codebase: SparklesIcon,
  problems: ExclamationTriangleIcon,
  folder: FolderIcon,
  docs: BookOpenIcon,
  web: GlobeAltIcon,
  clipboard: PaperClipIcon,
  database: CircleStackIcon,
  postgres: CircleStackIcon,
  debugger: BugAntIcon,
  os: CpuChipIcon,
  tree: Bars3BottomLeftIcon,
  trash: TrashIcon,
  "prompt-files": DocumentTextIcon,
  "repo-map": FolderIcon,
  "/clear": TrashIcon,
  "/share": ArrowUpOnSquareIcon,
  "/cmd": CommandLineIcon,
  issue: GithubIcon,
  discord: DiscordIcon,
  google: GoogleIcon,
  "gitlab-mr": GitlabIcon,
  http: GlobeAltIcon,
  trash: TrashIcon,
};

export function getIconFromDropdownItem(
  id: string | undefined,
  type: ComboBoxItemType,
) {
  const typeIcon = type === "contextProvider" ? AtSymbolIcon : BoltIcon;
  return id ? (ICONS_FOR_DROPDOWN[id] ?? typeIcon) : typeIcon;
}

function DropdownIcon(props: { className?: string; item: ComboBoxItem }) {
  if (props.item.type === "action") {
    return (
      <PlusIcon className={props.className} height="1.2em" width="1.2em" />
    );
  }

  const provider =
    props.item.type === "contextProvider" || props.item.type === "slashCommand"
      ? props.item.id
      : props.item.type;

  const IconComponent = getIconFromDropdownItem(provider, props.item.type);

  const fallbackIcon = (
    <IconComponent
      className={`${props.className} flex-shrink-0`}
      height="1.2em"
      width="1.2em"
    />
  );

  if (!props.item.icon) {
    return fallbackIcon;
  }

  return (
    <SafeImg
      className="flex-shrink-0 pr-2"
      src={props.item.icon}
      height="18em"
      width="18em"
      fallback={fallbackIcon}
    />
  );
}

const ItemsDiv = styled.div`
  border-radius: ${defaultBorderRadius};
  box-shadow:
    0 0 0 1px rgba(0, 0, 0, 0.05),
    0px 10px 20px rgba(0, 0, 0, 0.1);
  font-size: 0.9rem;
  overflow-x: hidden;
  overflow-y: auto;
  max-height: 330px;
  padding: 0.2rem;
  position: relative; // absolute to test tippy.js bug

  background-color: ${vscQuickInputBackground};
  /* backdrop-filter: blur(12px); */
`;

const ItemDiv = styled.div`
  background: transparent;
  border: 1px solid transparent;
  border-radius: 0.4rem;
  display: block;
  margin: 0;
  padding: 0.2rem 0.4rem;
  text-align: left;
  width: 100%;
  color: ${vscForeground};
  cursor: pointer;

  &.is-selected {
    background-color: ${vscListActiveBackground};
    color: ${vscListActiveForeground};
  }
`;

const QueryInput = styled.textarea`
  background-color: #fff1;
  border: 1px solid ${lightGray};
  border-radius: ${defaultBorderRadius};

  padding: 0.2rem 0.4rem;
  width: 240px;

  color: ${vscForeground};

  &:focus {
    outline: none;
  }

  font-family: inherit;
  resize: none;
`;

interface MentionListProps {
  items: ComboBoxItem[];
  command: (item: any) => void;

  editor: Editor;
  enterSubmenu?: (editor: Editor, providerId: string) => void;
  onClose: () => void;
}

export const MentionList = forwardRef<any, MentionListProps>(
  (props: MentionListProps, ref) => {
    const dispatch = useDispatch();

    const ideMessenger = useContext(IdeMessengerContext);

    const [selectedIndex, setSelectedIndex] = useState(0);

    const [subMenuTitle, setSubMenuTitle] = useState<string | undefined>(
      undefined,
    );
    const [querySubmenuItem, setQuerySubmenuItem] = useState<
      ComboBoxItem | undefined
    >(undefined);

    const [allItems, setAllItems] = useState<ComboBoxItem[]>([]);

    useEffect(() => {
      const items = [...props.items];
      if (subMenuTitle === "Type to search docs") {
        items.push({
          title: "Add Docs",
          type: "action",
          action: () => {
            dispatch(setShowDialog(true));
            dispatch(setDialogMessage(<AddDocsDialog />));

            // Delete back to last '@'
            const { tr } = props.editor.view.state;
            const text = tr.doc.textBetween(0, tr.selection.from);
            const start = text.lastIndexOf("@");
            props.editor.view.dispatch(
              tr.delete(start, tr.selection.from).scrollIntoView(),
            );
          },
          description: "Add a new documentation source",
        });
      } else if (subMenuTitle === ".prompt files") {
        items.push({
          title: "New .prompt file",
          type: "action",
          action: () => {
            ideMessenger.post("config/newPromptFile", undefined);
            const { tr } = props.editor.view.state;
            const text = tr.doc.textBetween(0, tr.selection.from);
            const start = text.lastIndexOf("@");
            if (start !== -1) {
              props.editor.view.dispatch(
                tr.delete(start, tr.selection.from).scrollIntoView(),
              );
            }
            props.onClose(); // Escape the mention list after creating a new prompt file
          },
          description: "Create a new .prompt file",
        });
      }

      setAllItems(items);
    }, [subMenuTitle, props.items, props.editor]);

    const queryInputRef = useRef<HTMLTextAreaElement>(null);

    useEffect(() => {
      if (queryInputRef.current) {
        queryInputRef.current.focus();
      }
    }, [querySubmenuItem]);

    const selectItem = (index: number) => {
      const item = allItems[index];

      if (item.type === "action" && item.action) {
        item.action();
        return;
      }

      if (
        item.type === "contextProvider" &&
        item.contextProvider?.type === "submenu"
      ) {
        setSubMenuTitle(item.description);
        if (item.id) {
          props.enterSubmenu?.(props.editor, item.id);
        }
        return;
      }

      if (item.contextProvider?.type === "query") {
        // update editor to complete context provider title
        const { tr } = props.editor.view.state;
        const text = tr.doc.textBetween(0, tr.selection.from);
        const partialText = text.slice(text.lastIndexOf("@") + 1);
        const remainingText = item.title.slice(partialText.length);
        props.editor.view.dispatch(
          tr.insertText(remainingText, tr.selection.from),
        );

        setSubMenuTitle(item.description);
        setQuerySubmenuItem(item);
        return;
      }

      if (item) {
        props.command({ ...item, itemType: item.type });
      }
    };

    const totalItems = allItems.length;

    const itemRefs = useRef<Array<HTMLButtonElement | null>>([]);

    const upHandler = () => {
      setSelectedIndex((prevIndex) => {
        const newIndex = prevIndex - 1 >= 0 ? prevIndex - 1 : 0;
        itemRefs.current[newIndex]?.scrollIntoView({
          behavior: "instant" as ScrollBehavior,
          block: "nearest",
        });
        return newIndex;
      });
    };

    const downHandler = () => {
      setSelectedIndex((prevIndex) => {
        const newIndex = prevIndex + 1 < totalItems ? prevIndex + 1 : prevIndex;
        itemRefs.current[newIndex]?.scrollIntoView({
          behavior: "instant" as ScrollBehavior,
          block: "nearest",
        });
        return newIndex;
      });
    };

    const enterHandler = () => {
      selectItem(selectedIndex);
    };

    useEffect(() => setSelectedIndex(0), [allItems]);

    useImperativeHandle(ref, () => ({
      onKeyDown: ({ event }: { event: KeyboardEvent }) => {
        if (event.key === "ArrowUp") {
          upHandler();
          return true;
        }

        if (event.key === "ArrowDown") {
          downHandler();
          return true;
        }

        if (event.key === "Enter" || event.key === "Tab") {
          enterHandler();
          event.stopPropagation();
          event.preventDefault();
          return true;
        }

        if (event.key === "Escape") {
          event.preventDefault();
          event.stopPropagation();
          return true;
        }

        if (event.key === " ") {
          if (allItems.length === 1) {
            enterHandler();
            return true;
          }
        }

        return false;
      },
    }));

    const showFileIconForItem = (item: ComboBoxItem) => {
      return ["file", "code"].includes(item.type);
    };

    useEffect(() => {
      itemRefs.current = itemRefs.current.slice(0, allItems.length);
    }, [allItems]);

    return (
      <ItemsDiv>
        {querySubmenuItem ? (
          <QueryInput
            rows={1}
            ref={queryInputRef}
            placeholder={querySubmenuItem.description}
            onKeyDown={(e) => {
              if (!queryInputRef.current) {
                return;
              }
<<<<<<< HEAD
              if (e.key === "Enter") {
                if (e.shiftKey) {
                  queryInputRef.current.innerText += "\n";
                } else {
                  props.command({
                    ...querySubmenuItem,
                    itemType: querySubmenuItem.type,
                    query: queryInputRef.current.value,
                    label: `${querySubmenuItem.label}: ${queryInputRef.current.value}`,
                  });
                }
              } else if (e.key === "Escape") {
                setQuerySubmenuItem(undefined);
                setSubMenuTitle(undefined);
              }
            }}
          />
        ) : (
          <>
            {subMenuTitle && <ItemDiv className="mb-2">{subMenuTitle}</ItemDiv>}
            {allItems.length ? (
              allItems.map((item, index) => (
                <ItemDiv
                  as="button"
                  ref={(el) => (itemRefs.current[index] = el)}
                  className={`item ${
                    index === selectedIndex ? "is-selected" : ""
                  }`}
                  key={index}
                  onClick={() => selectItem(index)}
                  onMouseEnter={() => setSelectedIndex(index)}
                >
                  <span className="flex w-full items-center justify-between">
                    <div className="flex items-center justify-center">
                      {showFileIconForItem(item) && (
                        <FileIcon
                          height="20px"
                          width="20px"
                          filename={item.description}
                        />
                      )}
                      {!showFileIconForItem(item) && (
                        <>
                          <DropdownIcon item={item} className="mr-2" />
                        </>
                      )}
                      <span title={item.id}>{item.title}</span>
                      {"  "}
                    </div>
                    <span
                      style={{
                        color: lightGray,
                        float: "right",
                        textAlign: "right",
                        opacity: index !== selectedIndex ? 0 : 1,
                        minWidth: "30px",
                      }}
                      className="ml-2 flex items-center overflow-hidden overflow-ellipsis whitespace-nowrap"
                    >
                      {item.description}
                      {item.type === "contextProvider" &&
                        item.contextProvider?.type === "submenu" && (
                          <ArrowRightIcon
                            className="ml-2 flex-shrink-0"
                            width="1.2em"
                            height="1.2em"
                          />
                        )}
                      {item.subActions?.map((subAction) => {
                        const Icon = getIconFromDropdownItem(
                          subAction.icon,
                          "action",
                        );
                        return (
                          <HeaderButtonWithToolTip
                            onClick={(e) => {
                              subAction.action(item);
                              e.stopPropagation();
                              e.preventDefault();
                              props.onClose();
                            }}
                            text={undefined}
                          >
                            <Icon width="1.2em" height="1.2em" />
                          </HeaderButtonWithToolTip>
                        );
                      })}
                    </span>
=======
            } else if (e.key === "Escape") {
              setQuerySubmenuItem(undefined);
              setSubMenuTitle(undefined);
            }
          }}
        />
      ) : (
        <>
          {subMenuTitle && <ItemDiv className="mb-2">{subMenuTitle}</ItemDiv>}
          {allItems.length ? (
            allItems.map((item, index) => (
              <ItemDiv
                as="button"
                ref={(el) => (itemRefs.current[index] = el)}
                className={`item ${
                  index === selectedIndex ? "is-selected" : ""
                }`}
                key={index}
                onClick={() => selectItem(index)}
                onMouseEnter={() => setSelectedIndex(index)}
                data-testid="context-provider-dropdown-item"
              >
                <span className="flex w-full items-center justify-between">
                  <div className="flex items-center justify-center">
                    {showFileIconForItem(item) && (
                      <FileIcon
                        height="20px"
                        width="20px"
                        filename={item.description}
                      />
                    )}
                    {!showFileIconForItem(item) && (
                      <>
                        <DropdownIcon item={item} className="mr-2" />
                      </>
                    )}
                    <span title={item.id}>{item.title}</span>
                    {"  "}
                  </div>
                  <span
                    style={{
                      color: lightGray,
                      float: "right",
                      textAlign: "right",
                      opacity: index !== selectedIndex ? 0 : 1,
                      minWidth: "30px",
                    }}
                    className="ml-2 flex items-center overflow-hidden overflow-ellipsis whitespace-nowrap"
                  >
                    {item.description}
                    {item.type === "contextProvider" &&
                      item.contextProvider?.type === "submenu" && (
                        <ArrowRightIcon
                          className="ml-2 flex-shrink-0"
                          width="1.2em"
                          height="1.2em"
                        />
                      )}
                    {item.subActions?.map((subAction) => {
                      const Icon = getIconFromDropdownItem(
                        subAction.icon,
                        "action",
                      );
                      return (
                        <HeaderButtonWithToolTip
                          onClick={(e) => {
                            subAction.action(item);
                            e.stopPropagation();
                            e.preventDefault();
                            props.onClose();
                          }}
                          text={undefined}
                        >
                          <Icon width="1.2em" height="1.2em" />
                        </HeaderButtonWithToolTip>
                      );
                    })}
>>>>>>> 8e7a3254
                  </span>
                </ItemDiv>
              ))
            ) : (
              <ItemDiv className="item">No results</ItemDiv>
            )}
            {/* </CustomScrollbarDiv> */}
          </>
        )}
      </ItemsDiv>
    );
  },
);<|MERGE_RESOLUTION|>--- conflicted
+++ resolved
@@ -82,7 +82,6 @@
   google: GoogleIcon,
   "gitlab-mr": GitlabIcon,
   http: GlobeAltIcon,
-  trash: TrashIcon,
 };
 
 export function getIconFromDropdownItem(
@@ -385,96 +384,6 @@
               if (!queryInputRef.current) {
                 return;
               }
-<<<<<<< HEAD
-              if (e.key === "Enter") {
-                if (e.shiftKey) {
-                  queryInputRef.current.innerText += "\n";
-                } else {
-                  props.command({
-                    ...querySubmenuItem,
-                    itemType: querySubmenuItem.type,
-                    query: queryInputRef.current.value,
-                    label: `${querySubmenuItem.label}: ${queryInputRef.current.value}`,
-                  });
-                }
-              } else if (e.key === "Escape") {
-                setQuerySubmenuItem(undefined);
-                setSubMenuTitle(undefined);
-              }
-            }}
-          />
-        ) : (
-          <>
-            {subMenuTitle && <ItemDiv className="mb-2">{subMenuTitle}</ItemDiv>}
-            {allItems.length ? (
-              allItems.map((item, index) => (
-                <ItemDiv
-                  as="button"
-                  ref={(el) => (itemRefs.current[index] = el)}
-                  className={`item ${
-                    index === selectedIndex ? "is-selected" : ""
-                  }`}
-                  key={index}
-                  onClick={() => selectItem(index)}
-                  onMouseEnter={() => setSelectedIndex(index)}
-                >
-                  <span className="flex w-full items-center justify-between">
-                    <div className="flex items-center justify-center">
-                      {showFileIconForItem(item) && (
-                        <FileIcon
-                          height="20px"
-                          width="20px"
-                          filename={item.description}
-                        />
-                      )}
-                      {!showFileIconForItem(item) && (
-                        <>
-                          <DropdownIcon item={item} className="mr-2" />
-                        </>
-                      )}
-                      <span title={item.id}>{item.title}</span>
-                      {"  "}
-                    </div>
-                    <span
-                      style={{
-                        color: lightGray,
-                        float: "right",
-                        textAlign: "right",
-                        opacity: index !== selectedIndex ? 0 : 1,
-                        minWidth: "30px",
-                      }}
-                      className="ml-2 flex items-center overflow-hidden overflow-ellipsis whitespace-nowrap"
-                    >
-                      {item.description}
-                      {item.type === "contextProvider" &&
-                        item.contextProvider?.type === "submenu" && (
-                          <ArrowRightIcon
-                            className="ml-2 flex-shrink-0"
-                            width="1.2em"
-                            height="1.2em"
-                          />
-                        )}
-                      {item.subActions?.map((subAction) => {
-                        const Icon = getIconFromDropdownItem(
-                          subAction.icon,
-                          "action",
-                        );
-                        return (
-                          <HeaderButtonWithToolTip
-                            onClick={(e) => {
-                              subAction.action(item);
-                              e.stopPropagation();
-                              e.preventDefault();
-                              props.onClose();
-                            }}
-                            text={undefined}
-                          >
-                            <Icon width="1.2em" height="1.2em" />
-                          </HeaderButtonWithToolTip>
-                        );
-                      })}
-                    </span>
-=======
             } else if (e.key === "Escape") {
               setQuerySubmenuItem(undefined);
               setSubMenuTitle(undefined);
@@ -552,7 +461,6 @@
                         </HeaderButtonWithToolTip>
                       );
                     })}
->>>>>>> 8e7a3254
                   </span>
                 </ItemDiv>
               ))
