import { useEffect, useState } from "react";
import styled from "styled-components";
import {
  defaultBorderRadius,
  vscCommandCenterInactiveBorder,
  vscInputBackground,
} from "../..";
import { useAppSelector } from "../../../redux/hooks";
import { LumpToolbar } from "./LumpToolbar";
import { SelectedSection } from "./sections/SelectedSection";

interface LumpProps {
  open: boolean;
  setOpen: (open: boolean) => void;
}

const LumpDiv = styled.div<{ open: boolean }>`
  background-color: ${vscInputBackground};
  margin-left: 4px;
  margin-right: 4px;
  border-radius: ${defaultBorderRadius} ${defaultBorderRadius} 0 0;
  border-top: 1px solid ${vscCommandCenterInactiveBorder};
  border-left: 1px solid ${vscCommandCenterInactiveBorder};
  border-right: 1px solid ${vscCommandCenterInactiveBorder};
`;

const ContentDiv = styled.div<{ hasSection: boolean; isVisible: boolean }>`
  transition:
    max-height 0.3s ease-in-out,
    margin 0.3s ease-in-out,
    opacity 0.2s ease-in-out;
  max-height: ${(props) => (props.hasSection ? "200px" : "0px")};
  margin: ${(props) => (props.hasSection ? "4px 0" : "0")};
  opacity: ${(props) => (props.isVisible ? "1" : "0")};
  overflow-y: auto;
`;

export function Lump(props: LumpProps) {
  const { open, setOpen } = props;
  const [selectedSection, setSelectedSection] = useState<string | null>(null);
  const [displayedSection, setDisplayedSection] = useState<string | null>(null);
  const [isVisible, setIsVisible] = useState(false);
  const isStreaming = useAppSelector((state) => state.session.isStreaming);

  useEffect(() => {
    if (selectedSection) {
      setDisplayedSection(selectedSection);
      setIsVisible(true);
    } else {
      setIsVisible(false);
      // Delay clearing the displayed section until after the fade-out
      const timeout = setTimeout(() => {
        setDisplayedSection(null);
      }, 300); // Match the transition duration
      return () => clearTimeout(timeout);
    }
  }, [selectedSection]);

  if (!open) {
    return null;
  }

  return (
    <LumpDiv open={open}>
      <div className="mt-0.5 px-2">
        <LumpToolbar
          selectedSection={selectedSection}
          setSelectedSection={setSelectedSection}
        />

<<<<<<< HEAD
        <ContentDiv
          className="thin-scrollbar pr-0.5"
          hasSection={!!selectedSection}
          isVisible={isVisible}
        >
          <SelectedSection selectedSection={displayedSection} />
=======
        <ContentDiv hasSection={!!selectedSection} isVisible={isVisible}>
          {!isStreaming && (
            <SelectedSection selectedSection={displayedSection} />
          )}
>>>>>>> 1edf112f
        </ContentDiv>
      </div>
    </LumpDiv>
  );
}<|MERGE_RESOLUTION|>--- conflicted
+++ resolved
@@ -68,19 +68,14 @@
           setSelectedSection={setSelectedSection}
         />
 
-<<<<<<< HEAD
         <ContentDiv
           className="thin-scrollbar pr-0.5"
           hasSection={!!selectedSection}
           isVisible={isVisible}
         >
-          <SelectedSection selectedSection={displayedSection} />
-=======
-        <ContentDiv hasSection={!!selectedSection} isVisible={isVisible}>
           {!isStreaming && (
             <SelectedSection selectedSection={displayedSection} />
           )}
->>>>>>> 1edf112f
         </ContentDiv>
       </div>
     </LumpDiv>
