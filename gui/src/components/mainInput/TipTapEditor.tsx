--- conflicted
+++ resolved
@@ -38,12 +38,11 @@
   setEditingContextItemAtIndex,
 } from "../../redux/slices/stateSlice";
 import { RootState } from "../../redux/store";
-<<<<<<< HEAD
-import { isJetBrains, isMetaEquivalentKeyPressed } from "../../util";
-=======
-import { getFontSize, isMetaEquivalentKeyPressed } from "../../util";
-import { isJetBrains, postToIde } from "../../util/ide";
->>>>>>> a533668a
+import {
+  getFontSize,
+  isJetBrains,
+  isMetaEquivalentKeyPressed,
+} from "../../util";
 import CodeBlockExtension from "./CodeBlockExtension";
 import { SlashCommand } from "./CommandsExtension";
 import InputToolbar from "./InputToolbar";
@@ -436,22 +435,7 @@
     }
 
     const handleKeyDown = async (event: KeyboardEvent) => {
-<<<<<<< HEAD
-      if (!editor) return;
-
-      const shouldSkip = () => {
-        const skip = shortcutTimeoutRef.current !== undefined;
-
-        if (!skip) {
-          shortcutTimeoutRef.current = setTimeout(async () => {
-            shortcutTimeoutRef.current = undefined;
-          }, 100);
-        }
-        return skip;
-      };
-=======
       if (!editor || !editorFocusedRef.current) return;
->>>>>>> a533668a
 
       if (event.metaKey && event.key === "x") {
         document.execCommand("cut");
