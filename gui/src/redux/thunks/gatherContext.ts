--- conflicted
+++ resolved
@@ -12,11 +12,8 @@
 import { ThunkApiType } from "../store";
 import { selectDefaultModel } from "../slices/configSlice";
 import { setIsGatheringContext } from "../slices/sessionSlice";
-<<<<<<< HEAD
-import { getBasename, getRelativePath } from "core/util/uri";
-=======
+import { getRelativePath, getUriPathBasename } from "core/util/uri";
 import { updateFileSymbolsFromNewContextItems } from "./updateFileSymbols";
->>>>>>> 003df4a1
 
 export const gatherContext = createAsyncThunk<
   {
@@ -88,7 +85,7 @@
               currentFile.path,
               await extra.ideMessenger.ide.getWorkspaceDirs(),
             )}\n${currentFileContents}\n\`\`\``,
-            name: `Active file: ${getBasename(currentFile.path)}`,
+            name: `Active file: ${getUriPathBasename(currentFile.path)}`,
             description: currentFile.path,
             id: {
               itemId: currentFile.path,
