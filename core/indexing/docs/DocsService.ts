--- conflicted
+++ resolved
@@ -25,19 +25,13 @@
 } from "../../util/paths";
 import { Telemetry } from "../../util/posthog";
 
-<<<<<<< HEAD
-import { ConfigResult } from "../../config/load";
 import {
   ArticleWithChunks,
   htmlPageToArticleWithChunks,
   markdownPageToArticleWithChunks,
 } from "./article";
 import DocsCrawler, { PageData } from "./DocsCrawler";
-=======
 import { ConfigResult } from "@continuedev/config-yaml";
-import { Article, chunkArticle, pageToArticle } from "./article";
-import DocsCrawler from "./DocsCrawler";
->>>>>>> 8e05a0f1
 import { runLanceMigrations, runSqliteMigrations } from "./migrations";
 import {
   downloadFromS3,
