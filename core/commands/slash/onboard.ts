import ignore from "ignore";

import { FileType, IDE, SlashCommand } from "../..";
import {
  defaultIgnoreDir,
  defaultIgnoreFile,
  getGlobalContinueIgArray,
  gitIgArrayFromFile,
} from "../../indexing/ignore";
import { renderChatMessage } from "../../util/messageContent";
import {
  getRelativePath,
  getUriPathBasename,
  joinPathsToUri,
} from "../../util/uri";

const LANGUAGE_DEP_MGMT_FILENAMES = [
  "package.json", // JavaScript (Node.js)
  "requirements.txt", // Python
  "Gemfile", // Ruby
  "pom.xml", // Java (Maven)
  "build.gradle", // Java (Gradle)
  "composer.json", // PHP
  "Cargo.toml", // Rust
  "go.mod", // Go
  "packages.config", // C# (.NET)
  "*.csproj", // C# (.NET Core)
  "pubspec.yaml", // Dart
  "Project.toml", // Julia
  "mix.exs", // Elixir
  "rebar.config", // Erlang
  "shard.yml", // Crystal
  "Package.swift", // Swift
  "dependencies.gradle", // Kotlin (when using Gradle)
  "Podfile", // Objective-C/Swift (CocoaPods)
  "*.cabal", // Haskell
  "dub.json", // D
];

const MAX_EXPLORE_DEPTH = 2;

const OnboardSlashCommand: SlashCommand = {
  name: "onboard",
  description: "Familiarize yourself with the codebase",
  run: async function* ({ llm, ide }) {
    const [workspaceDir] = await ide.getWorkspaceDirs();

    const context = await gatherProjectContext(workspaceDir, ide);
    const prompt = createOnboardingPrompt(context);

    for await (const chunk of llm.streamChat(
      [{ role: "user", content: prompt }],
      new AbortController().signal,
    )) {
      yield renderChatMessage(chunk);
    }
  },
};

async function getEntriesFilteredByIgnore(dir: string, ide: IDE) {
  const ig = ignore()
    .add(defaultIgnoreDir)
    .add(defaultIgnoreFile)
    .add(getGlobalContinueIgArray());
  const entries = await ide.listDir(dir);

  const ignoreUri = joinPathsToUri(dir, ".gitignore");
  const fileExists = await ide.fileExists(ignoreUri);

  if (fileExists) {
    const gitIgnore = await ide.readFile(ignoreUri);
    const igPatterns = gitIgArrayFromFile(gitIgnore);

    ig.add(igPatterns);
  }

<<<<<<< HEAD
  const workspaceDirs = await ide.getWorkspaceDirs();
=======
  const filteredEntries = entries.filter((entry) => {
    const name = entry.isDirectory() ? `${entry.name}/` : entry.name;
    return !ig.ignores(name);
  });
>>>>>>> 4ba3d98e

  const withRelativePaths = entries.map((entry) => ({
    uri: entry[0],
    type: entry[1],
    basename: getUriPathBasename(entry[0]),
    relativePath: getRelativePath(entry[0], workspaceDirs),
  }));

  return withRelativePaths.filter((entry) => !ig.ignores(entry.relativePath));
}

async function gatherProjectContext(
  workspaceDir: string,
  ide: IDE,
): Promise<string> {
  let context = "";
  async function exploreDirectory(dir: string, currentDepth: number = 0) {
    if (currentDepth > MAX_EXPLORE_DEPTH) {
      return;
    }

    const entries = await getEntriesFilteredByIgnore(dir, ide);

    for (const entry of entries) {
      if (entry.type === FileType.Directory) {
        context += `\nFolder: ${entry.relativePath}\n`;
        await exploreDirectory(entry.uri, currentDepth + 1);
      } else {
        if (entry.basename.toLowerCase() === "readme.md") {
          const content = await ide.readFile(entry.uri);
          context += `README for ${entry.relativePath}:\n${content}\n\n`;
        } else if (LANGUAGE_DEP_MGMT_FILENAMES.includes(entry.basename)) {
          const content = await ide.readFile(entry.uri);
          context += `${entry.basename} for ${entry.relativePath}:\n${content}\n\n`;
        }
      }
    }
  }

  await exploreDirectory(workspaceDir);

  return context;
}

function createOnboardingPrompt(context: string): string {
  return `
    As a helpful AI assistant, your task is to onboard a new developer to this project.
    Use the following context about the project structure, READMEs, and dependency files to create a comprehensive overview:

    ${context}

    Please provide an overview of the project with the following guidelines:
    - Determine the most important folders in the project, at most 10
    - Go through each important folder step-by-step:
      - Explain what each folder does in isolation by summarzing the README or package.json file, if available
      - Mention the most popular or common packages used in that folder and their roles.
    - After covering individual folders, zoom out to explain at most 5 high-level insights about the project's architecture:
      - How different parts of the codebase fit together.
      - The overall project architecture or design patterns evident from the folder structure and dependencies.
    - Provide at most 5 additional insights on the project's architecture that weren't covered in the folder-by-folder breakdown.

    Your response should be structured, clear, and focused on giving the new developer both a detailed understanding of individual components and a high-level overview of the project as a whole.

    Here is an example of a valid response:

    ## Important folders

    ### /folder1
    - Description: Contains the main application logic.
    - Key packages: Express.js for routing, Mongoose for database operations.

    #### /folder1/folder2

    ## Project Architecture
    - The frontend is built using React and Redux for state management.
    - The backend is a Node.js application using Express.js for routing and Mongoose for database operations.
    - The application follows a Model-View-Controller (MVC) architecture.

    ## Additional Insights
    - The project is using a monorepo structure.
    - The project uses TypeScript for type checking.
  `;
}

export default OnboardSlashCommand;<|MERGE_RESOLUTION|>--- conflicted
+++ resolved
@@ -74,21 +74,22 @@
     ig.add(igPatterns);
   }
 
-<<<<<<< HEAD
   const workspaceDirs = await ide.getWorkspaceDirs();
-=======
-  const filteredEntries = entries.filter((entry) => {
-    const name = entry.isDirectory() ? `${entry.name}/` : entry.name;
-    return !ig.ignores(name);
-  });
->>>>>>> 4ba3d98e
 
-  const withRelativePaths = entries.map((entry) => ({
-    uri: entry[0],
-    type: entry[1],
-    basename: getUriPathBasename(entry[0]),
-    relativePath: getRelativePath(entry[0], workspaceDirs),
-  }));
+  const withRelativePaths = entries
+    .filter(
+      (entry) => entry[1] === FileType.File || entry[1] === FileType.Directory,
+    )
+    .map((entry) => {
+      const relativePath = getRelativePath(entry[0], workspaceDirs);
+      return {
+        uri: entry[0],
+        type: entry[1],
+        basename: getUriPathBasename(entry[0]),
+        relativePath:
+          relativePath + (entry[1] === FileType.Directory ? "/" : ""),
+      };
+    });
 
   return withRelativePaths.filter((entry) => !ig.ignores(entry.relativePath));
 }
