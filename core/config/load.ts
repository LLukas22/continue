--- conflicted
+++ resolved
@@ -71,19 +71,8 @@
   defaultSlashCommandsVscode,
 } from "./default";
 import { getSystemPromptDotFile } from "./getSystemPromptDotFile";
-<<<<<<< HEAD
-import { isSupportedLanceDbCpuTarget } from "./util";
+// import { isSupportedLanceDbCpuTarget } from "./util";
 import { validateConfig } from "./validation.js";
-=======
-// import { isSupportedLanceDbCpuTarget } from "./util";
-import { ConfigValidationError, validateConfig } from "./validation.js";
-
-export interface ConfigResult<T> {
-  config: T | undefined;
-  errors: ConfigValidationError[] | undefined;
-  configLoadInterrupted: boolean;
-}
->>>>>>> 938a19fe
 
 function resolveSerializedConfig(filepath: string): SerializedContinueConfig {
   let content = fs.readFileSync(filepath, "utf8");
