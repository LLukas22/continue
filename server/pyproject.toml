--- conflicted
+++ resolved
@@ -42,14 +42,11 @@
 pathspec = "^0.11.2"
 tqdm = "^4.66.1"
 html2text = "^2020.1.16"
-<<<<<<< HEAD
 pygit2 = "^1.13.2"
 maturin = "^1.3.1"
-=======
 openai = "^1.3.4"
 aiohttp = "^3.9.0"
 litellm = "^1.3.3"
->>>>>>> dde8c54c
 
 [tool.poetry.scripts]
 typegen = "continuedev.models.generate_json_schema:main"
